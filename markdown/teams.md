# Working on a Team

## Accessing Team Resources
<<<<<<< HEAD

When you log into the RSP, you will see options to log in: either using your personal account or via "team" accounts. Your team membership has been determined a priori for this validation stage. In the future, users will be able to manage their team membership through a web-based interface. The selection you make at this stage (personal or a specific team) determines who will be charged for the resources used during your session. In addition, you must select how many resources (CPUs and GBs of RAM) you want available during your session.
=======
When you log into the RRN, you will see options to log in using either your personal account or a “team” account. Your team membership has been pre-assigned for this workshop. In the future, users will be able to request and manage their team membership. The selection you make at the login stage (personal or a specific team) determines who will be charged for the resources used during the session. Additionally, you must select how many resources (CPUs and GB of RAM) you want available during your session. 
>>>>>>> 0bc8d36a

After logging in and launching a session, you will have access to a persistent home storage area located at `/home/{your-username}/`. If you are a member of any teams, you can also access shared storage at `/teams/{team-name}`. While all team directories on the nexus are visible, you will only have read and write access to the directories of teams you belong to.

## Managing Permissions

Since files are stored in a unix-like system, you can use `chmod` to manage your team's access to files. Please see the excellent [chmod tutorial](https://catcode.com/teachmod/index.html) for a walkthrough on how this works.

Each team will be assigned an admin user, who has permissions to manage all files and directories in the `teams/{team-name}/` directory. Permissions for regular users are described below.

### teams/{team-name}/

By default, within `teams/{team-name}/`, the setgid bit is set, causing any directories or files created here or below to be group-owned by this team but user-owned by whoever creates the file.  Initially, the user sticky bit is also set on this directory so that members of the group can create their own artifacts but not rename or delete those of other members.

For regular users,  each file or directory retains the identity of the creator as owner,  so aside from admins we can discern who created what.  Not even the team admin can delete the group directory itself due to the permissions of teams.  By default,  when working under your team directory, you will assign write privileges to the team enabling them to modify files and directories you create.

Because of these permissions, users who are not team members cannot access this level or below even to read or traverse.  Note that by carefully manipulating the "other" bits, non-team members could be granted traversal and/or read access to nested directories and files, with that configuration controllable by the team admin.

### teams/{team-name}/{dir}/

Users can create personally-owned directories within their team directories. The default permissions are that all team members can read, write, and traverse these directories, and these permissions can be updated by the user who created them. This property enables admins to create directories here which are not writable by other group members.

It will be the user's responsibility to set the sticky bit to protect files from being manipulated accidentally by other team members. The group assignment is driven by the setgid bit on the /teams/<group> directory where this artifact is created.

### teams/{team-name}/{dir}/{file}

By default, files created within the `teams/{team-name}/` directory will be readable by both user and group, writeable only by user. Team members are responsible for updating the permissions of these files in order to grant additional access.

## Creating New Files and Directories

The default ownership of files and directories you create will be yourself as user/owner and either the relevant group (when under /teams) or your personal group as group (under $HOME). chown and/or chgrp are used to manipulate ownership of existing files and directories.   These can be found as both shell commands and programming language function calls.

The default permissions of new files and directories you create are largely controlled by the `umask` feature of Linux/UNIX.  These are user=rwx group=rwx other=rx when umask=002 octal. The umask value is used to select the permission bits which should NOT be set.  Permission bits can be altered after creation using the chmod shell or various Programming Language functions.<|MERGE_RESOLUTION|>--- conflicted
+++ resolved
@@ -1,12 +1,7 @@
 # Working on a Team
 
 ## Accessing Team Resources
-<<<<<<< HEAD
-
-When you log into the RSP, you will see options to log in: either using your personal account or via "team" accounts. Your team membership has been determined a priori for this validation stage. In the future, users will be able to manage their team membership through a web-based interface. The selection you make at this stage (personal or a specific team) determines who will be charged for the resources used during your session. In addition, you must select how many resources (CPUs and GBs of RAM) you want available during your session.
-=======
 When you log into the RRN, you will see options to log in using either your personal account or a “team” account. Your team membership has been pre-assigned for this workshop. In the future, users will be able to request and manage their team membership. The selection you make at the login stage (personal or a specific team) determines who will be charged for the resources used during the session. Additionally, you must select how many resources (CPUs and GB of RAM) you want available during your session. 
->>>>>>> 0bc8d36a
 
 After logging in and launching a session, you will have access to a persistent home storage area located at `/home/{your-username}/`. If you are a member of any teams, you can also access shared storage at `/teams/{team-name}`. While all team directories on the nexus are visible, you will only have read and write access to the directories of teams you belong to.
 
