# Available Data



There are currently three types of simulated WFI images available for use with the Roman Science Platform (RSP). These include data products from:



* [Roman I-Sim](#romanisim), which generates images that include simulated detector-level calibration features;

* The [Space Telescope Image Product Simulator](#stips) (STIPS), which simulates astronomical observing scenes;

* [The Open Universe Roman](#openuniverse) simulated preview data, converted to the Advanced Scientific Data Format (ADSF). This includes single exposures and, when available, truth catalogs for mock Roman Wide Area Survey data (Roman WAS) and the Time Domain Survey (Roman TDS).



<<<<<<< HEAD
An overview of the simulation tools and data products can be found below. At present, the majority of these files are stored in a private AWS S3 bucket accessible only within the RSP. More details on accessing these products can be found [**HERE**](../content/notebooks/data_discovery_and_access/data_discovery_and_access.ipynb).
=======
An overview of the simulation tools and data products can be found below. At present, the majority of these files are stored in a private AWS S3 bucket accessible only within the RSP. See the [Cloud Data Access Notebook](../content/notebooks/data_discovery_and_access/data_discovery_and_access.ipynb) for more details on accessing these products.
>>>>>>> b4270d34



<!--The S3 bucket (where reference files are stored on the RSP) contains two types of files: simulated Roman WFI images and the corresponding input/configuration files used to generate them. Simulated WFI images are divided into two categories: those created with Roman I-Sim, which include detector-level calibration features, and those created with the Space Telescope Image Product Simulator (STIPS), which simulate astronomical scenes. For the Roman I-Sim products, the provided configuration files include input catalogs and shell scripts used in their creation. However, for STIPS products, only the input catalog is provided.-->



## <a name="romanisim"></a>Roman I-Sim Simulated Images

[Roman I-Sim](https://github.com/spacetelescope/romanisim) generates Roman WFI imaging products by combining an input source catalog with simulated instrument and detector effects. A detailed description of the features included in the simulations can be found in the Roman-I-Sim [package documentation](https://romanisim.readthedocs.io/en/latest/romanisim/overview.html).

The Roman I-Sim products have metadata and an organizational structure  identical to what is expected for actual Roman data taken during operations. For example, the products are stored in Advanced Scientific Data Format (ASDF) files and adhere to the development version of the [WFI science data product schema](https://roman-docs.stsci.edu/data-handbook-home/wfi-data-format/data-levels-and-products) installed on the RSP. In the example [Science Workflows and Tutorials](LINK), the input catalogs are provided as Enhanced Character-Separated Value (ECSV) files and are generated using the parametric source generation offered within the tool. It is important to note that this source generation process does not utilize spectral energy distribution (SED) information to produce sources with realistic colors.

Roman I-Sim products are created using reference files from the [Calibration Reference Data System](https://roman-docs.stsci.edu/data-handbook-home/accessing-wfi-data/crds-for-reference-files) (CRDS). Therefore, the accuracy of the instrumental effects in the simulations _is only as good as the reference files used to create them_. Currently, many of the reference files in CRDS do not reflect knowledge gained from laboratory ground test campaigns, since the analysis of these data is ongoing. In the absence of measured ground test results,  sample reference files are created based on a combination of mission requirements, observatory/WFI models, and simulations. Additionally, some reference files (e.g., for photometric calibration) are based on a single, idealized detector. Questions regarding calibration reference files should be sent to the [Roman Helpdesk at STScI](https://stsci.service-now.com/roman).

The Roman-I-Sim simulated products include:

- A simulation of a dense region (~12.5 sq deg) composed of 10<sup>8</sup> stars and 10<sup>6</sup> galaxies

- Two full-focal-plane exposures (18 detectors each) centered at (RA, Dec) = (0.50, 0.50) deg in the F129 (J) and F158 (H) optical elements.

- Two full-focal-plane exposures (18 detectors each) centered at (RA, Dec) = (0.47, 0.51) deg in the F129 (J) and F158 (H) optical elements.

- A simulation of a 'high-latitude' region (~0.5 sq deg) composed of 3 x 10<sup>4</sup> stars and 10<sup>4</sup> galaxies.

- One detector (WFI01) in F106 (Y) with the WFI focal plane centered at (RA, Dec) = (0.0, 0.0) deg.

## <a name="stips"></a>STIPS Astronomical Scenes

[STIPS](https://stips.readthedocs.io/en/latest/) is an image simulator designed to quickly generate post-pipeline astronomical scenes for any number of detectors, encompassing the entire WFI FOV.  STIPS is equipped to incorporate instrumental distortion (if available), along with calibration residuals originating from flatfields, dark currents, and cosmic rays. Furthermore, it includes an estimate of Poisson and readout noise in the simulations, though it doesn't cover instrument saturation or non-linearity effects.

STIPS is particularly useful when Pandeia, the Exposure Time Calculator for the WFI, does not provide a sufficiently large simulation area, i.e., more than 25 x 25 arcseconds. Therefore,  STIPS is necessary for full-detector or multiple-detector image simulations. STIPS obtains instrument and filter parameters for the WFI directly from Pandeia and approximates Point Spread Functions (PSFs) at any pixel location by interpolating over a grid of nine evenly-distributed, detector-specific PSFs generated with WebbPSF, the PSF modeling software for the WFI. The resulting flux measurements are expected to be within ~10% of those generated by Pandeia.

While STIPS can add error residuals (representing the remaining uncertainty after pipeline calibration), it does not start with Level 1 (L1) data products to propagate instrumental calibrations through the output images. Additionally, the output residuals are not fully validated against the actual pipeline calibrations of L1 data products. Therefore, STIPS is not the ideal choice if high instrumental accuracy is needed. 

Simulated STIPS images are currently saved in a multi-extension FITS format, with each detector saved as a separate extension. Unlike the Roman I-Sim files described above, these files do not contain extensive WFI metadata. Input catalogs are saved as Comma-Separated Value (CSV) files.

The STIPS simulated products include:

- A full-focal-plane simulation (18 detectors) of the globular cluster M13 using F087 (z), F106 (Y), F129 (J), F158 (H), and F184 (H/K) filters

## <a name="openuniverse"></a>Open Universe Roman simulation

The Open Universe 2024 project aims to simulate overlapping images from surveys mimicking those that will be carried out by the Nancy Grace Roman Space Telescope, and the Vera C. Rubin Observatory. These data are publicly available at: https://irsa.ipac.caltech.edu/data/theory/openuniverse2024/overview.html as a set of FITS images and Parquet catalogs. As a demonstration of the capabilities of ASDF and the platform, Roman-specific images from this project are available on the RSP. There are two main datasets currently converted:

- Roman High Latitude Wide Area Survey single exposures in 6 photometric bands (F184, F158, F129, F213, F146, F106).

- Roman High Latitude Time Domain Survey in 7 photometric bands (F184, F158, F129, F213, F062, F106, and F087).

The images in the RSP consist of Roman images overlapping with the LSST ELAIS-S1 Deep Drilling Field (DDF), simulating the High Latitude Time Domain Survey, the High Latitude Wide Area Survey, as well as a calibration deep field for the High Latitude Wide Area Survey.

All data have been converted to ASDF format, which include, when available, the truth catalog with simulated sources overlapping the exposures. For simplicity, the ASDF files containing the simulated data follow a custom schema. 

The data is contained in the `roman` block, which contains the following sub-blocks


| Data block name | Description |
| ----------------- |--------------|
| data | 4096 × 4096 pixel images containing the accumulated total counts after the exposure|
| dq | 4096 × 4096 pixel images with the data quality flags|
| meta | Metadata block|
| catalogs | Block containing the truth catalogs of the sources whose positions lie in the image of interest |

<|MERGE_RESOLUTION|>--- conflicted
+++ resolved
@@ -14,11 +14,7 @@
 
 
 
-<<<<<<< HEAD
-An overview of the simulation tools and data products can be found below. At present, the majority of these files are stored in a private AWS S3 bucket accessible only within the RSP. More details on accessing these products can be found [**HERE**](../content/notebooks/data_discovery_and_access/data_discovery_and_access.ipynb).
-=======
 An overview of the simulation tools and data products can be found below. At present, the majority of these files are stored in a private AWS S3 bucket accessible only within the RSP. See the [Cloud Data Access Notebook](../content/notebooks/data_discovery_and_access/data_discovery_and_access.ipynb) for more details on accessing these products.
->>>>>>> b4270d34
 
 
 
